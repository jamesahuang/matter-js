var Example = Example || {};

Example.slingshot = function() {
    var Engine = Matter.Engine,
        Render = Matter.Render,
        Runner = Matter.Runner,
        Composites = Matter.Composites,
        Events = Matter.Events,
        Constraint = Matter.Constraint,
        MouseConstraint = Matter.MouseConstraint,
        Mouse = Matter.Mouse,
<<<<<<< HEAD
        World = Matter.World,
        Body = Matter.Body,
=======
        Composite = Matter.Composite,
>>>>>>> 039212a5
        Bodies = Matter.Bodies;

    // create engine
    var engine = Engine.create(),
        world = engine.world;

    // create renderer
    var render = Render.create({
        element: document.body,
        engine: engine,
        options: {
            width: 800,
            height: 600,
            showAngleIndicator: true
        }
    });

    Render.run(render);

    // create runner
    var runner = Runner.create();
    Runner.run(runner, engine);

    // add bodies
    var ground = Bodies.rectangle(395, 600, 815, 50, { isStatic: true, render: { fillStyle: '#060a19' } }),
        rockOptions = { density: 0.004 },
        rock = Bodies.polygon(170, 450, 8, 20, rockOptions),
        anchor = { x: 170, y: 450 },
        elastic = Constraint.create({ 
            pointA: anchor, 
            bodyB: rock, 
            stiffness: 0.015
        });

    var pyramid = Composites.pyramid(500, 300, 9, 10, 0, 0, function(x, y) {
        return Bodies.rectangle(x, y, 25, 40);
    });

    var ground2 = Bodies.rectangle(610, 250, 200, 20, { isStatic: true, render: { fillStyle: '#060a19' } });

    var pyramid2 = Composites.pyramid(550, 0, 5, 10, 0, 0, function(x, y) {
        return Bodies.rectangle(x, y, 25, 40);
    });

    Composite.add(engine.world, [ground, pyramid, ground2, pyramid2, rock, elastic]);

    Events.on(engine, 'afterUpdate', function() {
        if (mouseConstraint.mouse.button === -1 && (rock.position.x > 190 || rock.position.y < 430)) {
            // Limit maximum speed of current rock.
            if (Body.getSpeed(rock) > 45) {
                Body.setSpeed(rock, 45);
            }

            // Release current rock and add a new one.
            rock = Bodies.polygon(170, 450, 7, 20, rockOptions);
            Composite.add(engine.world, rock);
            elastic.bodyB = rock;
        }
    });

    // add mouse control
    var mouse = Mouse.create(render.canvas),
        mouseConstraint = MouseConstraint.create(engine, {
            mouse: mouse,
            constraint: {
                stiffness: 0.2,
                render: {
                    visible: false
                }
            }
        });

    Composite.add(world, mouseConstraint);

    // keep the mouse in sync with rendering
    render.mouse = mouse;

    // fit the render viewport to the scene
    Render.lookAt(render, {
        min: { x: 0, y: 0 },
        max: { x: 800, y: 600 }
    });

    // context for MatterTools.Demo
    return {
        engine: engine,
        runner: runner,
        render: render,
        canvas: render.canvas,
        stop: function() {
            Matter.Render.stop(render);
            Matter.Runner.stop(runner);
        }
    };
};

Example.slingshot.title = 'Slingshot';
Example.slingshot.for = '>=0.14.2';

if (typeof module !== 'undefined') {
    module.exports = Example.slingshot;
}<|MERGE_RESOLUTION|>--- conflicted
+++ resolved
@@ -9,12 +9,8 @@
         Constraint = Matter.Constraint,
         MouseConstraint = Matter.MouseConstraint,
         Mouse = Matter.Mouse,
-<<<<<<< HEAD
-        World = Matter.World,
         Body = Matter.Body,
-=======
         Composite = Matter.Composite,
->>>>>>> 039212a5
         Bodies = Matter.Bodies;
 
     // create engine
