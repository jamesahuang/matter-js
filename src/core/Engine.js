/**
* The `Matter.Engine` module contains methods for creating and manipulating engines.
* An engine is a controller that manages updating the simulation of the world.
* See `Matter.Runner` for an optional game loop utility.
*
* See the included usage [examples](https://github.com/liabru/matter-js/tree/master/examples).
*
* @class Engine
*/

var Engine = {};

module.exports = Engine;

var Sleeping = require('./Sleeping');
var Resolver = require('../collision/Resolver');
var Detector = require('../collision/Detector');
var Pairs = require('../collision/Pairs');
var Grid = require('../collision/Grid');
var Events = require('./Events');
var Composite = require('../body/Composite');
var Constraint = require('../constraint/Constraint');
var Common = require('./Common');
var Body = require('../body/Body');

(function() {

    /**
     * Creates a new engine. The options parameter is an object that specifies any properties you wish to override the defaults.
     * All properties have default values, and many are pre-calculated automatically based on other properties.
     * See the properties section below for detailed information on what you can pass via the `options` object.
     * @method create
     * @param {object} [options]
     * @return {engine} engine
     */
    Engine.create = function(options) {
        options = options || {};

        var defaults = {
            positionIterations: 6,
            velocityIterations: 4,
            constraintIterations: 2,
            enableSleeping: false,
            events: [],
            plugin: {},
            grid: null,
            gravity: {
                x: 0,
                y: 1,
                scale: 0.001
            },
            timing: {
                timestamp: 0,
<<<<<<< HEAD
                timeScale: 1
=======
                timeScale: 1,
                lastDelta: 0,
                lastElapsed: 0
            },
            broadphase: {
                controller: Grid
>>>>>>> c06c1073
            }
        };

        var engine = Common.extend(defaults, options);

        engine.world = options.world || Composite.create({ label: 'World' });
        engine.grid = Grid.create(options.grid || options.broadphase);
        engine.pairs = Pairs.create();

        // temporary back compatibility
        engine.world.gravity = engine.gravity;
        engine.broadphase = engine.grid;
        engine.metrics = {};
        
        return engine;
    };

    /**
     * Moves the simulation forward in time by `delta` ms.
     * The `correction` argument is an optional `Number` that specifies the time correction factor to apply to the update.
     * This can help improve the accuracy of the simulation in cases where `delta` is changing between updates.
     * The value of `correction` is defined as `delta / lastDelta`, i.e. the percentage change of `delta` over the last step.
     * Therefore the value is always `1` (no correction) when `delta` constant (or when no correction is desired, which is the default).
     * See the paper on <a href="http://lonesock.net/article/verlet.html">Time Corrected Verlet</a> for more information.
     *
     * Triggers `beforeUpdate` and `afterUpdate` events.
     * Triggers `collisionStart`, `collisionActive` and `collisionEnd` events.
     * @method update
     * @param {engine} engine
     * @param {number} [delta=16.666]
     * @param {number} [correction=1]
     */
    Engine.update = function(engine, delta, correction) {
        var startTime = Common.now();

        delta = delta || 1000 / 60;
        correction = correction || 1;

        var world = engine.world,
            timing = engine.timing,
            grid = engine.grid,
            gridPairs = [],
            i;

        // increment timestamp
        timing.timestamp += delta * timing.timeScale;
        timing.lastDelta = delta * timing.timeScale;

        // create an event object
        var event = {
            timestamp: timing.timestamp
        };

        Events.trigger(engine, 'beforeUpdate', event);

        // get lists of all bodies and constraints, no matter what composites they are in
        var allBodies = Composite.allBodies(world),
            allConstraints = Composite.allConstraints(world);

        // if sleeping enabled, call the sleeping controller
        if (engine.enableSleeping)
            Sleeping.update(allBodies, timing.timeScale);

        // applies gravity to all bodies
        Engine._bodiesApplyGravity(allBodies, engine.gravity);

        // update all body position and rotation by integration
        Engine._bodiesUpdate(allBodies, delta, timing.timeScale, correction, world.bounds);

        // update all constraints (first pass)
        Constraint.preSolveAll(allBodies);
        for (i = 0; i < engine.constraintIterations; i++) {
            Constraint.solveAll(allConstraints, timing.timeScale);
        }
        Constraint.postSolveAll(allBodies);

        // broadphase pass: find potential collision pairs

        // if world is dirty, we must flush the whole grid
        if (world.isModified)
            Grid.clear(grid);

        // update the grid buckets based on current bodies
        Grid.update(grid, allBodies, engine, world.isModified);
        gridPairs = grid.pairsList;

        // clear all composite modified flags
        if (world.isModified) {
            Composite.setModified(world, false, false, true);
        }

        // narrowphase pass: find actual collisions, then create or update collision pairs
        var collisions = Detector.collisions(gridPairs, engine);

        // update collision pairs
        var pairs = engine.pairs,
            timestamp = timing.timestamp;
        Pairs.update(pairs, collisions, timestamp);
        Pairs.removeOld(pairs, timestamp);

        // wake up bodies involved in collisions
        if (engine.enableSleeping)
            Sleeping.afterCollisions(pairs.list, timing.timeScale);

        // trigger collision events
        if (pairs.collisionStart.length > 0)
            Events.trigger(engine, 'collisionStart', { pairs: pairs.collisionStart });

        // iteratively resolve position between collisions
        Resolver.preSolvePosition(pairs.list);
        for (i = 0; i < engine.positionIterations; i++) {
            Resolver.solvePosition(pairs.list, timing.timeScale);
        }
        Resolver.postSolvePosition(allBodies);

        // update all constraints (second pass)
        Constraint.preSolveAll(allBodies);
        for (i = 0; i < engine.constraintIterations; i++) {
            Constraint.solveAll(allConstraints, timing.timeScale);
        }
        Constraint.postSolveAll(allBodies);

        // iteratively resolve velocity between collisions
        Resolver.preSolveVelocity(pairs.list);
        for (i = 0; i < engine.velocityIterations; i++) {
            Resolver.solveVelocity(pairs.list, timing.timeScale);
        }

        // trigger collision events
        if (pairs.collisionActive.length > 0)
            Events.trigger(engine, 'collisionActive', { pairs: pairs.collisionActive });

        if (pairs.collisionEnd.length > 0)
            Events.trigger(engine, 'collisionEnd', { pairs: pairs.collisionEnd });

        // clear force buffers
        Engine._bodiesClearForces(allBodies);

        Events.trigger(engine, 'afterUpdate', event);

        // log the time elapsed computing this update
        engine.timing.lastElapsed = Common.now() - startTime;

        return engine;
    };
    
    /**
     * Merges two engines by keeping the configuration of `engineA` but replacing the world with the one from `engineB`.
     * @method merge
     * @param {engine} engineA
     * @param {engine} engineB
     */
    Engine.merge = function(engineA, engineB) {
        Common.extend(engineA, engineB);
        
        if (engineB.world) {
            engineA.world = engineB.world;

            Engine.clear(engineA);

            var bodies = Composite.allBodies(engineA.world);

            for (var i = 0; i < bodies.length; i++) {
                var body = bodies[i];
                Sleeping.set(body, false);
                body.id = Common.nextId();
            }
        }
    };

    /**
     * Clears the engine including the world, pairs and broadphase.
     * @method clear
     * @param {engine} engine
     */
    Engine.clear = function(engine) {
        var world = engine.world,
            bodies = Composite.allBodies(world);

        Pairs.clear(engine.pairs);
        Grid.clear(engine.grid);
        Grid.update(engine.grid, bodies, engine, true);
    };

    /**
     * Zeroes the `body.force` and `body.torque` force buffers.
     * @method _bodiesClearForces
     * @private
     * @param {body[]} bodies
     */
    Engine._bodiesClearForces = function(bodies) {
        for (var i = 0; i < bodies.length; i++) {
            var body = bodies[i];

            // reset force buffers
            body.force.x = 0;
            body.force.y = 0;
            body.torque = 0;
        }
    };

    /**
     * Applys a mass dependant force to all given bodies.
     * @method _bodiesApplyGravity
     * @private
     * @param {body[]} bodies
     * @param {vector} gravity
     */
    Engine._bodiesApplyGravity = function(bodies, gravity) {
        var gravityScale = typeof gravity.scale !== 'undefined' ? gravity.scale : 0.001;

        if ((gravity.x === 0 && gravity.y === 0) || gravityScale === 0) {
            return;
        }
        
        for (var i = 0; i < bodies.length; i++) {
            var body = bodies[i];

            if (body.isStatic || body.isSleeping)
                continue;

            // apply gravity
            body.force.y += body.mass * gravity.y * gravityScale;
            body.force.x += body.mass * gravity.x * gravityScale;
        }
    };

    /**
     * Applys `Body.update` to all given `bodies`.
     * @method _bodiesUpdate
     * @private
     * @param {body[]} bodies
     * @param {number} deltaTime 
     * The amount of time elapsed between updates
     * @param {number} timeScale
     * @param {number} correction 
     * The Verlet correction factor (deltaTime / lastDeltaTime)
     * @param {bounds} worldBounds
     */
    Engine._bodiesUpdate = function(bodies, deltaTime, timeScale, correction, worldBounds) {
        for (var i = 0; i < bodies.length; i++) {
            var body = bodies[i];

            if (body.isStatic || body.isSleeping)
                continue;

            Body.update(body, deltaTime, timeScale, correction);
        }
    };

    /**
     * An alias for `Runner.run`, see `Matter.Runner` for more information.
     * @method run
     * @param {engine} engine
     */

    /**
    * Fired just before an update
    *
    * @event beforeUpdate
    * @param {} event An event object
    * @param {number} event.timestamp The engine.timing.timestamp of the event
    * @param {} event.source The source object of the event
    * @param {} event.name The name of the event
    */

    /**
    * Fired after engine update and all collision events
    *
    * @event afterUpdate
    * @param {} event An event object
    * @param {number} event.timestamp The engine.timing.timestamp of the event
    * @param {} event.source The source object of the event
    * @param {} event.name The name of the event
    */

    /**
    * Fired after engine update, provides a list of all pairs that have started to collide in the current tick (if any)
    *
    * @event collisionStart
    * @param {} event An event object
    * @param {} event.pairs List of affected pairs
    * @param {number} event.timestamp The engine.timing.timestamp of the event
    * @param {} event.source The source object of the event
    * @param {} event.name The name of the event
    */

    /**
    * Fired after engine update, provides a list of all pairs that are colliding in the current tick (if any)
    *
    * @event collisionActive
    * @param {} event An event object
    * @param {} event.pairs List of affected pairs
    * @param {number} event.timestamp The engine.timing.timestamp of the event
    * @param {} event.source The source object of the event
    * @param {} event.name The name of the event
    */

    /**
    * Fired after engine update, provides a list of all pairs that have ended collision in the current tick (if any)
    *
    * @event collisionEnd
    * @param {} event An event object
    * @param {} event.pairs List of affected pairs
    * @param {number} event.timestamp The engine.timing.timestamp of the event
    * @param {} event.source The source object of the event
    * @param {} event.name The name of the event
    */

    /*
    *
    *  Properties Documentation
    *
    */

    /**
     * An integer `Number` that specifies the number of position iterations to perform each update.
     * The higher the value, the higher quality the simulation will be at the expense of performance.
     *
     * @property positionIterations
     * @type number
     * @default 6
     */

    /**
     * An integer `Number` that specifies the number of velocity iterations to perform each update.
     * The higher the value, the higher quality the simulation will be at the expense of performance.
     *
     * @property velocityIterations
     * @type number
     * @default 4
     */

    /**
     * An integer `Number` that specifies the number of constraint iterations to perform each update.
     * The higher the value, the higher quality the simulation will be at the expense of performance.
     * The default value of `2` is usually very adequate.
     *
     * @property constraintIterations
     * @type number
     * @default 2
     */

    /**
     * A flag that specifies whether the engine should allow sleeping via the `Matter.Sleeping` module.
     * Sleeping can improve stability and performance, but often at the expense of accuracy.
     *
     * @property enableSleeping
     * @type boolean
     * @default false
     */

    /**
     * An `Object` containing properties regarding the timing systems of the engine. 
     *
     * @property timing
     * @type object
     */

    /**
     * A `Number` that specifies the global scaling factor of time for all bodies.
     * A value of `0` freezes the simulation.
     * A value of `0.1` gives a slow-motion effect.
     * A value of `1.2` gives a speed-up effect.
     *
     * @property timing.timeScale
     * @type number
     * @default 1
     */

    /**
     * A `Number` that specifies the current simulation-time in milliseconds starting from `0`. 
     * It is incremented on every `Engine.update` by the given `delta` argument. 
     *
     * @property timing.timestamp
     * @type number
     * @default 0
     */

    /**
     * A `Matter.Grid` instance.
     *
     * @property grid
     * @type grid
     * @default a Matter.Grid instance
     */

    /**
     * Replaced by and now alias for `engine.grid`.
     *
     * @deprecated use `engine.grid`
     * @property broadphase
     * @type grid
     * @default a Matter.Grid instance
     */

    /**
     * The root `Matter.Composite` instance that will contain all bodies, constraints and other composites to be simulated by this engine.
     *
     * @property world
     * @type composite
     * @default a Matter.Composite instance
     */

    /**
     * An object reserved for storing plugin-specific properties.
     *
     * @property plugin
     * @type {}
     */

    /**
     * The gravity to apply on all bodies in `engine.world`.
     *
     * @property gravity
     * @type object
     */

    /**
     * The gravity x component.
     *
     * @property gravity.x
     * @type object
     * @default 0
     */

    /**
     * The gravity y component.
     *
     * @property gravity.y
     * @type object
     * @default 1
     */

    /**
     * The gravity scale factor.
     *
     * @property gravity.scale
     * @type object
     * @default 0.001
     */

})();<|MERGE_RESOLUTION|>--- conflicted
+++ resolved
@@ -51,16 +51,9 @@
             },
             timing: {
                 timestamp: 0,
-<<<<<<< HEAD
-                timeScale: 1
-=======
                 timeScale: 1,
                 lastDelta: 0,
                 lastElapsed: 0
-            },
-            broadphase: {
-                controller: Grid
->>>>>>> c06c1073
             }
         };
 
