--- conflicted
+++ resolved
@@ -191,11 +191,7 @@
         // iteratively resolve position between collisions
         Resolver.preSolvePosition(pairs.list);
         for (i = 0; i < engine.positionIterations; i++) {
-<<<<<<< HEAD
-            Resolver.solvePosition(pairs.list, allBodies, delta);
-=======
-            Resolver.solvePosition(pairs.list, timing.timeScale);
->>>>>>> 5a0079df
+            Resolver.solvePosition(pairs.list, delta);
         }
         Resolver.postSolvePosition(allBodies);
 
