--- conflicted
+++ resolved
@@ -53,19 +53,10 @@
      * _Note:_ The specific ordering of collisions returned is not guaranteed between releases and may change for performance reasons.
      * If a specific ordering is required then apply a sort to the resulting array.
      * @method collisions
-<<<<<<< HEAD
-     * @param {pair[]} broadphasePairs
-     * @param {engine} engine
-     * @param {number} delta
-     * @return {array} collisions
-     */
-    Detector.collisions = function(broadphasePairs, engine, delta) {
-=======
      * @param {detector} detector
      * @return {collision[]} collisions
      */
     Detector.collisions = function(detector) {
->>>>>>> 039212a5
         var collisions = [],
             pairs = detector.pairs,
             bodies = detector.bodies,
@@ -95,14 +86,9 @@
                     break;
                 }
 
-<<<<<<< HEAD
-                            // narrow phase
-                            var collision = SAT.collides(partA, partB, previousCollision, delta);
-=======
                 if (boundYMax < boundsB.min.y || boundYMin > boundsB.max.y) {
                     continue;
                 }
->>>>>>> 039212a5
 
                 if (bodyAStatic && (bodyB.isStatic || bodyB.isSleeping)) {
                     continue;
